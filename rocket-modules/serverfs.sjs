--- conflicted
+++ resolved
@@ -123,34 +123,14 @@
   var files = fs.readdir(path.join(root, branch));
   for (var i=0; i<files.length; ++i) {
     var filename = files[i];
-<<<<<<< HEAD
-    var path = root + branch + filename;
-
-    if (fs.isDirectory(path)) {
+    var filepath = path.join(root, branch, filename);
+
+    if (fs.isDirectory(filepath)) {
       listing.directories.push(filename);
     }
-    else if (fs.isFile(path)) {
-      var size = fs.stat(path).size;
+    else if (fs.isFile(filepath)) {
+      var size = fs.stat(filepath).size;
       listing.files.push({name: filename, size: size});
-=======
-    var filepath = path.join(root, branch, filename);
-    if (fs.isDirectory(filepath)) {
-      resp += "<a href='"+request.parsedUrl.protocol+"://"+
-        request.parsedUrl.authority+request.parsedUrl.path+filename+"/'>"+
-        filename+"/</a><br>";
-    }
-    else if (fs.isFile(filepath)) {
-      resp += "<a href='"+request.parsedUrl.protocol+"://"+
-        request.parsedUrl.authority+request.parsedUrl.path+filename+
-        "'>"+filename+"</a> (";
-      var size = fs.stat(filepath).size;
-      if (size < 1024)
-        resp += size + " B)<br>";
-      else if (size < 1024 * 1024)
-        resp += Math.round(size/1024*10)/10+ " kB)<br>";
-      else 
-        resp += Math.round(size/1024/1024*10)/10+ " MB)<br>";
->>>>>>> b2fbc162
     }
   }
   return formatResponse(
@@ -268,16 +248,12 @@
 {
   function handle_get(request, response, matches) {
     
-<<<<<<< HEAD
     var relativePath = matches[1] || "/";
     var pathAndFormat = relativePath.split("!");
     relativePath = pathAndFormat[0];
     var format   = pathAndFormat[1] || "none";
 
-    var file = relativePath ? root + relativePath : root;
-=======
-    var file = matches[1] ? path.join(root,matches[1]) : root;
->>>>>>> b2fbc162
+    var file = relativePath ? path.join(root, relativePath) : root;
     
     if (fs.isDirectory(file)) {
       // make sure we have a canonical url with '/' at the
