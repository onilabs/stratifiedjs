var testUtil = require('../lib/testUtil');
var getHttpURL = require("../lib/testContext").getHttpURL;
var test = testUtil.test;
var http = require('apollo:http');
//----------------------------------------------------------------------
// constructQueryString/constructURL

test('constructQueryString({a:1},{b:2})', "a=1&b=2", function() {
  return http.constructQueryString({a:1},{b:2});
});


test('constructQueryString({a:1,b:"foo&bar"})', "a=1&b=foo%26bar", function() {
  return http.constructQueryString({a:1,b:"foo&bar"});
});

test('constructQueryString([[null,[{a:1,b:["x","y"]},{c:3}],[[]]]])',
     "a=1&b=x&b=y&c=3", function() {
  return http.constructQueryString([[null,[{a:1,b:['x','y']},{c:3}],[[]]]]);
});

test('constructURL("foo.txt")', "foo.txt", function () {
  return http.constructURL("foo.txt");
});

test('constructURL("foo", "bar", "foo.txt")', "foo/bar/foo.txt", function () {
  return http.constructURL("foo", "bar", "foo.txt");
});

test('constructURL("foo/", "/bar/")', "foo/bar/", function () {
  return http.constructURL("foo/", "/bar/");
});

test('constructURL("foo?a=b")', "foo?a=b", function () {
  return http.constructURL("foo?a=b");
});

test('constructURL("foo?a=b", {b:1})', "foo?a=b&b=1", function () {
  return http.constructURL("foo?a=b", {b:1});
});

test('constructURL("foo?a=b", {b:[1,2]})', "foo?a=b&b=1&b=2", function () {
  return http.constructURL("foo?a=b", {b:[1,2]});
});

test('constructURL("foo?a=b", [{b:[1,2]}])', "foo?a=b&b=1&b=2", function () {
  return http.constructURL("foo?a=b", [{b:[1,2]}]);
});

test('constructURL(["http://foo", {bar:"x", zz:"w"}, {foo:[1,2,3]}])',
     "http://foo?bar=x&zz=w&foo=1&foo=2&foo=3",
     function() {
       return http.constructURL(["http://foo", {bar:"x", zz:"w"}, {foo:[1,2,3]}]);
     });

test('constructURL([["http://foo", {bar:"x", zz:"w"}], [{foo:[1,2,3]}]])',
     "http://foo?bar=x&zz=w&foo=1&foo=2&foo=3",
     function() {
       return http.constructURL([["http://foo", {bar:"x", zz:"w"}], [{foo:[1,2,3]}]]);
     });

//----------------------------------------------------------------------
// canonicalizeURL

test('canonicalizeURL("/foo/bar.txt", "http://a.b/c/d/baz.txt")',
     "http://a.b/foo/bar.txt",
     function() {
       return http.canonicalizeURL("/foo/bar.txt", "http://a.b/c/d/baz.txt");
     });

test('canonicalizeURL("foo/bar.txt", "http://a.b/c/d/baz.txt")',
     "http://a.b/c/d/foo/bar.txt",
     function() {
       return http.canonicalizeURL("foo/bar.txt", "http://a.b/c/d/baz.txt");
     });

test('canonicalizeURL("././foo/./bar.txt", "http://a.b/c/d/")',
     "http://a.b/c/d/foo/bar.txt",
     function() {
       return http.canonicalizeURL("././foo/./bar.txt", "http://a.b/c/d/");
     });

test('canonicalizeURL(".././foo/../bar.txt", "http://a.b/c/d/")',
     "http://a.b/c/bar.txt",
     function() {
       return http.canonicalizeURL(".././foo/../bar.txt", "http://a.b/c/d/");
     });

// file:// URLs must be absolute
test('parseURL("file://foo/bar") throws an exception',
     "Invalid URL: file://foo/bar",
     function() {
       return http.parseURL("file://foo/bar");
     });

test('canonicalizeURL("./bar.txt", "file://foo.txt")',
     "Invalid URL: file://foo.txt",
     function() {
       return http.canonicalizeURL("./bar.txt", "file://foo.txt");
     });

//----------------------------------------------------------------------
// request

test('request(["data/returnQuery.template", {a:1,b:2}])', "a=1&b=2", function() {
  return http.request([getHttpURL("data/returnQuery.template"), {a:1,b:2}]);
});

test('request(["data/returnQuery.template", {a:1,b:2}])', "a=1&b=2", function() {
  return http.request([getHttpURL("data/returnQuery.template"), {a:1,b:2}]);
});

test('request("data/returnQuery.template", {query:{a:1,b:2}})', "a=1&b=2", function() {
  return http.request(getHttpURL("data/returnQuery.template"), {query:{a:1,b:2}});
});

test('request("no_such_url", {throwing:false})', "", function() {
  return http.request(getHttpURL("no_such_url"), {throwing:false});
});

test('try {request("no_such_url")}catch(e){}', "404", function() {
  try {return http.request(getHttpURL("no_such_url"));}catch(e) { return e.status.toString(); }
});

//----------------------------------------------------------------------
// get

test('get(["data/returnQuery.template", {a: 1, b: 2}])', "a=1&b=2", function () {
  return http.get([getHttpURL("data/returnQuery.template"), {a: 1, b: 2}]);
});

test('get(["data/returnQuery.template", { a: 1 }, {b: 2}])', "a=1&b=2", function () {
  return http.get([getHttpURL("data/returnQuery.template"), { a: 1 }, {b: 2}]);
});

test('try {get("invalid_url")}catch(e){}', "404", function() {
  try {return http.get(getHttpURL("invalid_url"));}catch(e) { return e.status.toString(); }
});

//----------------------------------------------------------------------
// post

test("http.post", "a=1&b=2", function () {
  return http.post(getHttpURL("/post_echo"), "a=1&b=2");
});

test("http.post 2", "a=1&b=b&c=3", function () {
  return http.post(getHttpURL("/post_echo"),
                              http.constructQueryString([{a:1,b:"b"},
                                                                    {c:3}]));
});

//----------------------------------------------------------------------
// json

test('json("data/data.json")', 1, function () {
  return http.json(getHttpURL("data/data.json")).doc[0].value;
});

//----------------------------------------------------------------------
// xml

test('xml("data/data.xml")', "1", function () {
 return http.xml(getHttpURL("data/data.xml")).getElementsByTagName("leaf")[0].getAttribute("value");
});

//----------------------------------------------------------------------
// jsonp

var webserverJsonpTimeout = 5000;

function testJsonpRequest(opts) {
  waitfor {
    return http.jsonp(getHttpURL("data/returnJsonp.template"), [{query: {data:"bananas"}},opts]).data;
  }
  or {
    hold(webserverJsonpTimeout);
    return "timeout";
  }
}

test("jsonp", "bananas", function () {
  return testJsonpRequest();
});

test("jsonp in iframe", "bananas", function () {
  return testJsonpRequest({iframe:true});
});

test("jsonp forcecb", "bananas", function () {
  return testJsonpRequest({forcecb:"foobar"});
});

test("jsonp/indoc bad url should throw", "notfound", function () {
  waitfor {
    try {
      return http.jsonp("nonexistingurl");
    } catch (e) {
      return "notfound";
    }
  } or {hold(webserverJsonpTimeout);return "timeout"; }
});

test("jsonp/in iframe bad url should throw", "notfound", function () {
  waitfor {
    try {
      return http.jsonp("nonexistingurl", {iframe:true});
    } catch (e) {
      return "notfound";
    }
  } or {hold(webserverJsonpTimeout);return "timeout"; }
});


function twitterSearchIframe(opts) {
  waitfor {
    return http.jsonp("http://search.twitter.com/search.json",opts);
  } or {hold(webserverJsonpTimeout);return "timeout"; }
}

test("http.jsonp iframe cache issue", true, function () {
  var a = twitterSearchIframe();
  // if the iframe caches (some browsers), the jsonp callback will not be called
  var b = twitterSearchIframe();
  return (a != "timeout") && (b != "timeout");
<<<<<<< HEAD
});

//----------------------------------------------------------------------
// script

//XXX http.script has been removed. delete these tests if they aren't needed
test("http.script", 77, function() {
  waitfor {
    waitfor {
      require("sys").puts(http.script);
      http.script(getHttpURL("data/testscript.js"));
    }
    and {
      http.script(getHttpURL("data/testscript.js"));
    }
  }
  or { hold(webserverJsonpTimeout); return "timeout"; }
  // testscript_var should have been set by the testscript
  return testscript_var;
}).skip("http.script no longer exists");

test("http.script throwing", true, function() {
  waitfor {
    try {
      http.script(getHttpURL("data/nonexistant.js"));
    }
    catch (e) {
    }
  }
  or { hold(webserverJsonpTimeout); return "timeout"; }
  // testscript_var should have been set by the testscript
  return true;
}).skip("http.script no longer exists");
=======
});
>>>>>>> b2fbc162
<|MERGE_RESOLUTION|>--- conflicted
+++ resolved
@@ -223,40 +223,4 @@
   // if the iframe caches (some browsers), the jsonp callback will not be called
   var b = twitterSearchIframe();
   return (a != "timeout") && (b != "timeout");
-<<<<<<< HEAD
-});
-
-//----------------------------------------------------------------------
-// script
-
-//XXX http.script has been removed. delete these tests if they aren't needed
-test("http.script", 77, function() {
-  waitfor {
-    waitfor {
-      require("sys").puts(http.script);
-      http.script(getHttpURL("data/testscript.js"));
-    }
-    and {
-      http.script(getHttpURL("data/testscript.js"));
-    }
-  }
-  or { hold(webserverJsonpTimeout); return "timeout"; }
-  // testscript_var should have been set by the testscript
-  return testscript_var;
-}).skip("http.script no longer exists");
-
-test("http.script throwing", true, function() {
-  waitfor {
-    try {
-      http.script(getHttpURL("data/nonexistant.js"));
-    }
-    catch (e) {
-    }
-  }
-  or { hold(webserverJsonpTimeout); return "timeout"; }
-  // testscript_var should have been set by the testscript
-  return true;
-}).skip("http.script no longer exists");
-=======
-});
->>>>>>> b2fbc162
+});