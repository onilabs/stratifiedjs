--- conflicted
+++ resolved
@@ -540,14 +540,6 @@
     this.last_idx = idx; // TODO: clean up needed for this
     this.setChildFrame(val, idx);
   }
-<<<<<<< HEAD
-=======
-  else if (is_cfx(val)) {
-    // pass through an exception:
-    this.last_idx = idx; // TODO: clean up needed for this
-    return this.returnToParent(val);
-  }
->>>>>>> 039ec81a
   else {
     if (is_cfx(val)) {
       // block lambda break
@@ -556,6 +548,7 @@
       }
       else {
         // pass through other exceptions:
+        this.last_idx = idx; // TODO: clean up needed for this
         return this.returnToParent(val);
       }
     }
