/*
 * Oni Apollo system module ('builtin:apollo-sys') common part
 *
 * Part of the Oni Apollo StratifiedJS Runtime
 * http://onilabs.com/apollo
 *
 * (c) 2010-2013 Oni Labs, http://onilabs.com
 *
 * This file is licensed under the terms of the MIT License:
 *
 * Permission is hereby granted, free of charge, to any person obtaining a copy
 * of this software and associated documentation files (the "Software"), to deal
 * in the Software without restriction, including without limitation the rights
 * to use, copy, modify, merge, publish, distribute, sublicense, and/or sell
 * copies of the Software, and to permit persons to whom the Software is
 * furnished to do so, subject to the following conditions:
 *
 * The above copyright notice and this permission notice shall be included in
 * all copies or substantial portions of the Software.
 *
 * THE SOFTWARE IS PROVIDED "AS IS", WITHOUT WARRANTY OF ANY KIND, EXPRESS OR
 * IMPLIED, INCLUDING BUT NOT LIMITED TO THE WARRANTIES OF MERCHANTABILITY,
 * FITNESS FOR A PARTICULAR PURPOSE AND NONINFRINGEMENT. IN NO EVENT SHALL THE
 * AUTHORS OR COPYRIGHT HOLDERS BE LIABLE FOR ANY CLAIM, DAMAGES OR OTHER
 * LIABILITY, WHETHER IN AN ACTION OF CONTRACT, TORT OR OTHERWISE, ARISING FROM,
 * OUT OF OR IN CONNECTION WITH THE SOFTWARE OR THE USE OR OTHER DEALINGS IN
 * THE SOFTWARE.
 *
 */
/**
   @module apollo-sys-common
   @summary 'common' part of built-in Apollo system module
   @desc

   The apollo system module, accessible as
   `require('builtin:apollo-sys')`, is spread over two parts: the 'common'
   part, and the 'hostenv' specific part (where hostenv currently is
   one of 'xbrowser' or 'nodejs' - see [apollo-sys-xbrowser::] and
   [apollo-sys-nodejs::])

   The hostenv-specific file must provide the following functions:

   * jsonp_hostenv
   * getXDomainCaps_hostenv
   * request_hostenv
   * getTopReqParent_hostenv
   * resolveSchemelessURL_hostenv
   * getHubs_hostenv
   * getExtensions_hostenv
   * eval_hostenv
   * init_hostenv

*/

__oni_rt.sys = exports;

// we don't want to rely on the global 'undefined' symbol; see
// https://groups.google.com/d/msg/oni-apollo/fNMz2W8S5mU/sYCgrriYj1MJ
var UNDEF; // == undefined

//----------------------------------------------------------------------
// helper functions that we use internally and export for use by other
// libraries; accessible through require('builtin:apollo-sys')

/**
   @variable hostenv
   @summary Host environment that we're running in (currently one of 'nodejs' or 'xbrowser') 
*/
exports.hostenv = __oni_rt.hostenv;

/**
   @function getGlobal
   @summary returns global object (i.e. window or global, depending on host environment)
*/
exports.getGlobal = function() { return __oni_rt.G; };

/**
   @function isArrayLike
   @summary  Tests if an object is an array, `arguments` object or, in an xbrowser hostenv of Apollo, a NodeList.
   @param    {anything} [testObj] Object to test.
   @return   {Boolean}
   @desc
     See [../../modules/array::isArrayLike]
*/
exports.isArrayLike = function(obj) {
  return Array.isArray(obj) || 
         !!(obj && Object.prototype.hasOwnProperty.call(obj, 'callee')) ||
         !!(typeof NodeList == 'function' && obj instanceof NodeList);
};

/**
  @function flatten
  @summary Create a recursively flattened version of an array.
  @param   {Array} [arr] The array to flatten.
  @return  {Array} Flattend version of *arr*, consisting of the elements
                   of *arr*, but with elements that are arrays replaced by
                   their elements (recursively).
  @desc
    See [../../modules/array::flatten]
*/
exports.flatten = function(arr, rv) {
  var rv = rv || [];
  var l=arr.length;
  for (var i=0; i<l; ++i) {
    var elem = arr[i];
    if (exports.isArrayLike(elem))
      exports.flatten(elem, rv);
    else
      rv.push(elem);
  }
  return rv;
};

/**
   @function isQuasi
   @summary  Tests if an object is a Quasi
   @param    {anything} [testObj] Object to test.
   @return   {Boolean}
   @desc
     See [../../modules/quasi::isQuasi]
*/
exports.isQuasi = function(obj) {
  return (obj instanceof __oni_rt.QuasiProto);
};

/**
   @function Quasi
   @summary Create a Quasi
   @summary See [../../modules/quasi::Quasi]
*/
exports.Quasi = function(arr) { return __oni_rt.Quasi.apply(__oni_rt, arr)};

/**
   @function extendObject
   @summary See [../../modules/object::extend]
*/
exports.extendObject = function(/*dest, source...*/) {
  var dest = arguments[0];
  var sources = exports.flatten(Array.prototype.slice.call(arguments, 1));
  var hl = sources.length;
  for (var h=0; h<hl; ++h) {
    var source = sources[h];
    for (var o in source) {
      if (Object.hasOwnProperty.call(source, o)) dest[o] = source[o];
    }
  }
  return dest;
};


/**
  @function parseURL
  @summary Parses the given URL into components.
  @param {String} [url] URL to parse.
  @return {Object} Parsed URL as described at <http://stevenlevithan.com/demo/parseuri/js/> (using 'strict' mode).
  @desc
     Uses the parseuri function from <http://blog.stevenlevithan.com/archives/parseuri>.
*/
/*
  Implementation is taken originally from
  parseUri 1.2.2
  (c) Steven Levithan <stevenlevithan.com>
  MIT License
  http://blog.stevenlevithan.com/archives/parseuri
*/
function URI() {}
URI.prototype = {
  toString: function() {
    return "#{this.protocol}://#{this.authority}#{this.relative}";
  }
};

exports.parseURL = function(str) {
  var o = exports.parseURL.options,
  m = o.parser.exec(str),
  uri = new URI(),
  i = 14;
  
  while (i--) uri[o.key[i]] = m[i] || "";
  
  uri[o.q.name] = {};
  uri[o.key[12]].replace(o.q.parser, function($0, $1, $2) {
    if ($1) uri[o.q.name][$1] = $2;
  });
  
  return uri;
};
exports.parseURL.options = {
	key: ["source","protocol","authority","userInfo","user","password","host","port","relative","path","directory","file","query","anchor"],
	q:   {
		name:   "queryKey",
		parser: /(?:^|&)([^&=]*)=?([^&]*)/g
	},
  // We're only using the 'strict' mode parser:
	parser: /^(?:([^:\/?#]+):)?(?:\/\/((?:(([^:@]*)(?::([^:@]*))?)?@)?([^:\/?#]*)(?::(\d*))?))?((((?:[^?#\/]*\/)*)([^?#]*))(?:\?([^#]*))?(?:#(.*))?)/
};

/**
  @function  constructQueryString
  @summary Build a URL query string.
  @param {QUERYHASHARR} [hashes] Object(s) with key/value pairs.
  @return {String}
  @desc
    See [../../modules/http::constructQueryString]
*/
exports.constructQueryString = function(/*hashes*/) {
  var hashes = exports.flatten(arguments);
  var hl = hashes.length;
  var parts = [];
  for (var h=0; h<hl; ++h) {
    var hash = hashes[h];
    for (var q in hash) {
      var l = encodeURIComponent(q) + "=";
      var val = hash[q];
      if (!exports.isArrayLike(val))
        parts.push(l + encodeURIComponent(val));
      else {
        for (var i=0; i<val.length; ++i)
          parts.push(l + encodeURIComponent(val[i]));
      }
    }
  }
  return parts.join("&");
};

/**
  @function constructURL
  @summary Build a URL string.
  @param {URLSPEC} [urlspec] Base string and optional path strings
                   and query hashes. See [../../modules/http::constructURL] for full syntax.
  @return {String}
*/
exports.constructURL = function(/* url_spec */) {
  var url_spec = exports.flatten(arguments);
  var l = url_spec.length;
  var rv = url_spec[0];
  
  // path components:
  for (var i=1; i<l; ++i) {
    var comp = url_spec[i];
    if (typeof comp != "string") break;
    if (rv.charAt(rv.length-1) != "/") rv += "/";
    rv += comp.charAt(0) == "/" ? comp.substr(1) :comp;
  }
  
  // query string:
  var qparts = [];
  for (;i<l;++i) {
    var part = exports.constructQueryString(url_spec[i]);
    if (part.length)
      qparts.push(part);
  }
  var query = qparts.join("&");
  if (query.length) {
    if (rv.indexOf("?") != -1)
      rv += "&";
    else
      rv += "?";
    rv += query;
  }
  return rv;
};

/**
  @function isSameOrigin
  @summary Checks if the given URLs have matching authority parts.
  @param {String} [url1] First URL.
  @param {String} [url2] Second URL.
*/
exports.isSameOrigin = function(url1, url2) {
  var a1 = exports.parseURL(url1).authority;
  if (!a1) return true;
  var a2 = exports.parseURL(url2).authority;
  return  !a2 || (a1 == a2);
};


/**
  @function canonicalizeURL
  @summary Convert relative to absolute URLs and collapse '.' and '..' path
           components.
  @param {String} [url] URL to canonicalize.
  @param {optional String} [base] URL which will be taken as a base if *url* is relative.
  @return {String} Canonicalized URL.
*/
exports.canonicalizeURL = function(url, base) {

  if (__oni_rt.hostenv == "nodejs" && __oni_rt.G.process.platform == 'win32') {
    // special case for mapping Windows paths in nodejs hostenv
    url  = url.replace(/\\/g, "/");
    base = base.replace(/\\/g, "/"); 
  }

  var a = exports.parseURL(url);
  
  // convert relative->absolute:
  if (base && (base = exports.parseURL(base)) &&
      (!a.protocol || a.protocol == base.protocol)) {
    if (!a.directory && !a.protocol)
      a.directory = base.directory;
    else if (a.directory && a.directory.charAt(0) != '/') {
      // a is relative to base.directory
      a.directory = (base.directory || "/") + a.directory;
    }
    if (!a.protocol) {
      a.protocol = base.protocol;
      if (!a.authority)
        a.authority = base.authority;
    }
  }
  
  // collapse "." & "..":
  var pin = a.directory.split("/");
  var l = pin.length;
  var pout = [];
  for (var i=0; i<l; ++i) {
    var c = pin[i];
    if (c == ".") continue;
    if (c == ".." && pout.length>1)
      pout.pop();
    else
      pout.push(c);
  }
  a.directory = pout.join("/");
  
  // build return value:
  var rv = "";
  if (a.protocol) rv += a.protocol + ":";
  if (a.authority)
    rv += "//" + a.authority;
  else if (a.protocol == "file") // file urls have an implied authority 'localhost'
    rv += "//";
  rv += a.directory + a.file;
  if (a.query) rv += "?" + a.query;
  if (a.anchor) rv += "#" + a.anchor;
  return rv;
};

/**
   @function  jsonp
   @summary   Perform a cross-domain capable JSONP-style request. 
   @param {URLSPEC} [url] Request URL (in the same format as accepted by [http.constructURL](#http/constructURL))
   @param {optional Object} [settings] Hash of settings (or array of hashes)
   @return    {Object}
   @setting {QUERYHASHARR} [query] Additional query hash(es) to append to url. Accepts same format as [http.constructQueryString](#http/constructQueryString).
   @setting {String} [cbfield="callback"] Name of JSONP callback field in query string.
   @setting {String} [forcecb] Force the name of the callback to the given string. 
*/
exports.jsonp = jsonp_hostenv; // to be implemented in hostenv-specific part


/**
   @function getXDomainCaps
   @summary Returns the cross-domain capabilities of the host environment ('CORS'|'none'|'*')
   @return {String}
*/
exports.getXDomainCaps = getXDomainCaps_hostenv; // to be implemented in hostenv-specific part


/**
   @function request
   @summary Performs an [XMLHttpRequest](https://developer.mozilla.org/en/XMLHttpRequest)-like HTTP request.
   @param {URLSPEC} [url] Request URL (in the same format as accepted by [http.constructURL](#http/constructURL))
   @param {optional Object} [settings] Hash of settings (or array of hashes)
   @return {String}
   @setting {String} [method="GET"] Request method.
   @setting {QUERYHASHARR} [query] Additional query hash(es) to append to url. Accepts same format as [http.constructQueryString](#http/constructQueryString).
   @setting {String} [body] Request body.
   @setting {Object} [headers] Hash of additional request headers.
   @setting {String} [username] Username for authentication.
   @setting {String} [password] Password for authentication.
   @setting {Boolean} [throwing=true] Throw exception on error.
*/
exports.request = request_hostenv;

/**
  @function makeMemoizedFunction
  @summary
    See [../../modules/cutil::makeMemoizedFunction]
*/
exports.makeMemoizedFunction = function(f, keyfn) {
  var lookups_in_progress = {};

  var memoizer = function() {
    var key = keyfn ? keyfn.apply(this,arguments) : arguments[0];
    var rv = memoizer.db[key];
    if (typeof rv !== 'undefined') return rv;
    if (!lookups_in_progress[key])
      lookups_in_progress[key] = spawn (function(args) {
        return memoizer.db[key] = f.apply(this, args);
      })(arguments);
    try {
      return lookups_in_progress[key].waitforValue();
    }
    finally {
      if (lookups_in_progress[key].waiting() == 0) {
        lookups_in_progress[key].abort();
        delete lookups_in_progress[key];
      }
    }
  };

  memoizer.db = {};
  return memoizer;
};

//----------------------------------------------------------------------
// stratified eval

exports.eval = eval_hostenv;

//----------------------------------------------------------------------
// require mechanism

var pendingLoads = {};

// require.alias, require.path are different for each
// module. makeRequire is a helper to construct a suitable require
// function that has access to these variables:
function makeRequire(parent) {
  // make properties of this require function accessible in requireInner:
  var rf = function(module, settings) {
    var opts = exports.extendObject({},
                                    [settings]);
    if (opts.callback) {
      (spawn (function() {
        try { 
          var rv = requireInner(module, rf, parent, opts);
        }
        catch(e) { 
          opts.callback(e); return 1;
        }
        opts.callback(UNDEF, rv);
      })());
    }
    else
      return requireInner(module, rf, parent, opts);
  };

  rf.resolve = function(module, settings) {
    var opts = exports.extendObject({}, [settings]);
    return resolve(module, rf, parent, opts);
  };

  rf.path = ""; // default path is empty
  rf.alias = {};

  // install shared properties:
  if (exports.require) {
    rf.hubs = exports.require.hubs;
    rf.modules = exports.require.modules;
    rf.extensions = exports.require.extensions;
  }
  else {
    // we're the root
    rf.hubs = getHubs_hostenv();
    rf.modules = {};
    // module compiler functions indexed by extension:
    rf.extensions = getExtensions_hostenv(); 
  }
  return rf;
}

// helper to resolve aliases
function resolveAliases(module, aliases) {
  var ALIAS_REST = /^([^:]+):(.*)$/;
  var alias_rest, alias;
  var rv = module;
  var level = 10; // we allow 10 levels of aliasing
  while ((alias_rest=ALIAS_REST.exec(rv)) &&
         (alias=aliases[alias_rest[1]])) {
    if (--level == 0)
      throw "Too much aliasing in modulename '"+module+"'";
    rv = alias + alias_rest[2];
  }
  return rv;
}

// helper to resolve hubs
function resolveHubs(module, hubs, opts) {
  var path = module;
  var loader = opts.loader || default_loader;
  var src = opts.src || default_src_loader;
  var level = 10; // we allow 10 levels of rewriting indirection
  for (var i=0,hub; hub=hubs[i++]; ) {
    if (path.indexOf(hub[0]) == 0) {
      // we've got a match
      if (typeof hub[1] == "string") {
        path = hub[1] + path.substring(hub[0].length);
        i=0; // start resolution from beginning again
        if (--level == 0)
          throw "Too much indirection in hub resolution for module '"+module+"'";
      }
      else if (typeof hub[1] == "object") {
        if (hub[1].src) src = hub[1].src;
        if (hub[1].loader) loader = hub[1].loader;
        // that's it; no more indirection
        break;
      }
      else 
        throw "Unexpected value for require.hubs element '"+hub[0]+"'"
    }
  }

  return {path:path, loader:loader, src:src};
}

// default module loader
function default_src_loader(path) {
  throw new Error("Don't know how to load module at "+path);
}


var compiled_src_tag = /^\/\*\__oni_compiled_sjs_1\*\//;
function default_compiler(src, descriptor) {
  //var start = new Date();
  var f;
  if (compiled_src_tag.exec(src)) {
    //console.log("#{descriptor.id} precompiled");
    // great; src is already compiled
    // XXX apparently eval is faster on FF, but eval is tricky with 
    // precompiled code, because of IE, where we need execScript
    f = new Function("module", "exports", "require", "__onimodulename", src);
    f(descriptor, descriptor.exports, descriptor.require, "module #{descriptor.id}");
  }
  else {
    f = exports.eval("(function(module,exports,require, __onimodulename){"+src+"\n})",
                     {filename:"module #{descriptor.id}"});
    f(descriptor, descriptor.exports, descriptor.require);
  }
  //console.log("eval(#{descriptor.id}) = #{(new Date())-start} ms");
}

function default_loader(path, parent, src_loader, opts) {
  // determine compiler function based on extension:
  var extension = /.+\.([^\.\/]+)$/.exec(path)[1]

  var compile = exports.require.extensions[extension];
  if (!compile) 
    throw "Unknown type '"+extension+"'";
  
  var descriptor;
  if (!(descriptor = exports.require.modules[path])) {
    // we don't have this module cached -> load it
    var pendingHook = pendingLoads[path];
    if (!pendingHook) {
      pendingHook = pendingLoads[path] = spawn (function() {
        var src, loaded_from;
        if (typeof src_loader === "string") {
          src = src_loader;
          loaded_from = "[src string]";
        }
        else if (path in __oni_rt.modsrc) {
          // a built-in module
          loaded_from = "[builtin]";
          src = __oni_rt.modsrc[path];
          delete __oni_rt.modsrc[path];
          // xxx support plain js modules for built-ins?
        }
        else {
          ({src, loaded_from}) = src_loader(path);
        }
        var descriptor = {
          id: path,
          exports: {},
          loaded_from: loaded_from,
          loaded_by: parent,
          required_by: {},
          require: makeRequire(path)
        };
        compile(src, descriptor);
        // It is important that we only set
        // exports.require.modules[module] AFTER compilation, because
        // the compilation might block, and we might get reentrant
        // calls to require() asking for the module that is still
        // being constructed.
        exports.require.modules[path] = descriptor;

        return descriptor;
      })();
    }
    try {
      var descriptor = pendingHook.waitforValue();
    }
    finally {
      // last one cleans up
      if (pendingHook.waiting() == 0)
        delete pendingLoads[path];
    }
  }
  
  if (!descriptor.required_by[parent])
    descriptor.required_by[parent] = 1;
  else
    ++descriptor.required_by[parent];
  
  return descriptor.exports;
}

function http_src_loader(path) {
  var src;
  if (getXDomainCaps_hostenv() != 'none' ||
      exports.isSameOrigin(path, document.location))
    src = request_hostenv([path, {format:'compiled'}], {mime:'text/plain'});
  else {
    // hostenv is xdomain-restricted and not CORS capable. Attempt modp:
    path += "!modp";
    src = jsonp_hostenv(path,
                        {forcecb:"module",
                         cbfield:null});
  }
  return { src: src, loaded_from: path };
}


// loader that loads directly from github
// XXX the github API is now x-domain capable; at some point, when we
// drop support for older browsers, we can get rid of jsonp here and
// load via http.json
var github_api = "https://api.github.com/";
var github_opts = {cbfield:"callback"};
function github_src_loader(path) {
  var user, repo, tag;
  try {
    [,user,repo,tag,path] = /github:([^\/]+)\/([^\/]+)\/([^\/]+)\/(.+)/.exec(path);
  } catch(e) { throw "Malformed module id '"+path+"'"; }
  
  var url = exports.constructURL(github_api, 'repos', user, repo, "contents", path,{ref:tag});

  waitfor {
    var data = jsonp_hostenv(url,github_opts).data;
  }
  or {
    hold(10000);
    throw new Error("Github timeout");
  }
  if (data.message && !data.content)
    throw new Error(data.message);
  
  // XXX maybe we should move some string functions into apollo-sys-common
  var str = exports.require('sjs:string');

  return {
    src: str.utf8ToUtf16(str.base64ToOctets(data.content)),
    loaded_from: url
  };
}

// resolve module id to {path,loader,src}
function resolve(module, require_obj, parent, opts) {
  // apply local aliases:
  var path = resolveAliases(module, require_obj.alias);
  
  // apply hostenv-specific resolution if path is scheme-less
  if (path.indexOf(":") == -1)
    path = resolveSchemelessURL_hostenv(path, require_obj, parent);
  
  // apply global aliases
  var resolveSpec = resolveHubs(path, exports.require.hubs, opts);
  
  // make sure we have an absolute url with '.' & '..' collapsed:
  resolveSpec.path = exports.canonicalizeURL(resolveSpec.path, parent);  

  // XXX hack - this should go into something like a loader.resolve() function
  if (resolveSpec.loader == default_loader && 
      resolveSpec.path.charAt(resolveSpec.path.length-1) != '/') {
    // native modules are compiled based on extension:
    var matches = /.+\.([^\.\/]+)$/.exec(resolveSpec.path);
    if (!matches || !exports.require.extensions[matches[1]])
      resolveSpec.path += ".sjs";
  }

  if (parent == getTopReqParent_hostenv())
    parent = "[toplevel]";

  return resolveSpec;
}

/**
   @function resolve
   @summary  Apollo's internal URL resolver
*/
exports.resolve = function(url, require_obj, parent, opts) {
  require_obj = require_obj || exports.require;
  parent = parent || getTopReqParent_hostenv();
  opts = opts || {};
  return resolve(url, require_obj, parent, opts);
};

// requireInner: workhorse for require
function requireInner(module, require_obj, parent, opts) {
  //var start = new Date();
  var resolveSpec = resolve(module, require_obj, parent, opts);

<<<<<<< HEAD
    // now perform the load:
    module = resolveSpec.loader(resolveSpec.path, parent, resolveSpec.src, opts);
    if (opts.copyTo) {
      exports.extendObject(opts.copyTo, [module]);
    }
    //console.log("require(#{resolveSpec.path}) = #{(new Date())-start} ms");
    return module;
  }
  catch (e) {
    var mes = "Cannot load module '"+module+"'. "+
      "(Underlying exception: "+e+")";
    throw new Error(mes);
=======
  // now perform the load:
  module = resolveSpec.loader(resolveSpec.path, parent, resolveSpec.src, opts);
  if (opts.copyTo) {
    exports.accuSettings(opts.copyTo, [module]);
>>>>>>> 039ec81a
  }
  //console.log("require(#{resolveSpec.path}) = #{(new Date())-start} ms");
  return module;
}

// top-level require function:
exports.require = makeRequire(getTopReqParent_hostenv());

exports.require.modules['builtin:apollo-sys.sjs'] = {
  id: 'builtin:apollo-sys.sjs',
  exports: exports,
  loaded_from: "[builtin]",
  loaded_by: "[toplevel]",
  required_by: { "[toplevel]":1 }
};

exports.init = function(cb) {
  init_hostenv();
  cb();
}<|MERGE_RESOLUTION|>--- conflicted
+++ resolved
@@ -692,25 +692,10 @@
   //var start = new Date();
   var resolveSpec = resolve(module, require_obj, parent, opts);
 
-<<<<<<< HEAD
-    // now perform the load:
-    module = resolveSpec.loader(resolveSpec.path, parent, resolveSpec.src, opts);
-    if (opts.copyTo) {
-      exports.extendObject(opts.copyTo, [module]);
-    }
-    //console.log("require(#{resolveSpec.path}) = #{(new Date())-start} ms");
-    return module;
-  }
-  catch (e) {
-    var mes = "Cannot load module '"+module+"'. "+
-      "(Underlying exception: "+e+")";
-    throw new Error(mes);
-=======
   // now perform the load:
   module = resolveSpec.loader(resolveSpec.path, parent, resolveSpec.src, opts);
   if (opts.copyTo) {
-    exports.accuSettings(opts.copyTo, [module]);
->>>>>>> 039ec81a
+    exports.extendObject(opts.copyTo, [module]);
   }
   //console.log("require(#{resolveSpec.path}) = #{(new Date())-start} ms");
   return module;
